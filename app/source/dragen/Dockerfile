--- conflicted
+++ resolved
@@ -31,11 +31,7 @@
 RUN curl --silent \
     --show-error \
     --retry 5 \
-<<<<<<< HEAD
-    https://bootstrap.pypa.io/pip/2.7/get-pip.py | python
-=======
     https://bootstrap.pypa.io/get-pip.py | python3
->>>>>>> 910313ae
 
 RUN pip install --upgrade pip && \
   pip install future && \
